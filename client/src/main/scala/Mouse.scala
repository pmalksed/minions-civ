package minionsgame.jsclient

import scala.util.{Try, Success, Failure}

import minionsgame.core._
import RichImplicits._

//A thing on the board that could possibly mouse-overed, clicked, on, selected, etc.
sealed trait MouseTarget {
  def findPiece(board: BoardState): Option[Piece] = {
    this match {
      case MousePiece(spec,_) => board.findPiece(spec)
      case _ => None
    }
  }
  def getLoc(): Option[Loc] = {
    this match {
      case MouseNone => None
      case MouseSpellChoice(_,_,loc) => Some(loc)
      case MouseSpellHand(_,_,loc) => Some(loc)
      case MouseSpellPlayed(_,loc) => Some(loc)
      case MousePiece(_,loc) => Some(loc)
      case MouseTile(loc) => Some(loc)
      case MouseTech(_,loc) => Some(loc)
      case MouseReinforcement(_,_,loc) => Some(loc)
      case MouseDeadPiece(_,loc) => Some(loc)
      case MouseExtraTechAndSpell(loc) => Some(loc)
      case MouseEndTurn(loc) => Some(loc)
      case MouseResignBoard(loc) => Some(loc)
      case MouseRedo(loc) => Some(loc)
      case MouseNextBoard => None
      case MousePrevBoard => None
      case MouseTerrain(_,loc) => Some(loc)
      case MousePause(loc) => Some(loc)
      case MouseCoords(loc) => Some(loc)
    }
  }
}
case object MouseNone extends MouseTarget
case class MouseSpellChoice(spellId: SpellId, side: Option[Side], loc: Loc) extends MouseTarget
case class MouseSpellHand(spellId: SpellId, side: Side, loc: Loc) extends MouseTarget
case class MouseSpellPlayed(played: Option[SpellPlayedInfo], loc: Loc) extends MouseTarget
case class MousePiece(pieceSpec: PieceSpec, loc: Loc) extends MouseTarget
case class MouseTile(loc: Loc) extends MouseTarget
case class MouseTech(techIdx: Int, loc: Loc) extends MouseTarget
case class MouseReinforcement(pieceName: Option[PieceName], side:Side, loc: Loc) extends MouseTarget
case class MouseDeadPiece(pieceSpec: PieceSpec, loc: Loc) extends MouseTarget
case class MouseExtraTechAndSpell(loc: Loc) extends MouseTarget
case class MouseEndTurn(loc: Loc) extends MouseTarget
case class MouseResignBoard(loc: Loc) extends MouseTarget
case class MouseRedo(loc: Loc) extends MouseTarget
case object MouseNextBoard extends MouseTarget
case object MousePrevBoard extends MouseTarget
case class MouseTerrain(terrain: Terrain, loc: Loc) extends MouseTarget
case class MousePause(loc: Loc) extends MouseTarget
case class MouseCoords(loc: Loc) extends MouseTarget

//Different modes the mouse can be in for selecting different things
sealed trait MouseMode {
  //Handlers in this mouse mode
  def handleMouseDown(curTarget: MouseTarget, game: Game, board: BoardState, undo: Boolean, ourSide: Option[Side]): Unit
  def handleMouseMove(dragTarget: MouseTarget, curTarget: MouseTarget, game: Game, board: BoardState, ourSide: Option[Side]): Unit
  def handleMouseUp(dragTarget: MouseTarget, curTarget: MouseTarget, game: Game, board: BoardState, boardIdx: Int, undo: Boolean, ourSide: Option[Side]): Unit
}

//---------------------------------------------------------------------------------------
//Current state of the mouse.

case class MouseState(val ourSide: Option[Side], val ui: UI, val client: Client)
{
  //The current target moused-over
  var hovered : MouseTarget = MouseNone
  //The target of the last mousedown, if the mouse is still held down.
  var dragTarget: MouseTarget = MouseNone

  //Last pixel location of the mouse, for refreshing the state in case the board changed
  var lastPixelLoc: Option[PixelLoc] = None

  // Are we in the middle of undoing something?
  var undoing: Boolean = false

  //Current mode that the mouse is operating in.
  var mode: MouseMode = NormalMouseMode(this)

  def clear() = {
    hovered = MouseNone
    dragTarget = MouseNone
    lastPixelLoc = None
    mode = NormalMouseMode(this)
  }

  def clearSelect() = {
    dragTarget = MouseNone
    mode = NormalMouseMode(this)
  }

  def refresh(game: Game, board: BoardState) = {
    lastPixelLoc.foreach { pixelLoc =>
      handleMouseMove(pixelLoc,game,board)
    }
  }

  private def getTarget(pixelLoc: PixelLoc, game: Game, board: BoardState): MouseTarget = {
    val hexLoc = HexLoc.ofPixel(pixelLoc, Drawing.gridSize)
    for(component <- ui.clickableComponents) {
      val target = component.getMouseTarget(game,board,hexLoc)
      if(target != MouseNone)
        return target
    }
    MouseNone
  }

  def handleMouseDown(pixelLoc: PixelLoc, game: Game, board: BoardState, undo: Boolean) : Unit = {
    undoing = undo
    lastPixelLoc = Some(pixelLoc)
    if(!client.gotFatalError) {
      val curTarget = getTarget(pixelLoc,game,board)
      dragTarget = curTarget

      mode.handleMouseDown(curTarget,game,board, undo, ourSide)
    }
  }

  def handleMouseUp(pixelLoc: PixelLoc, game: Game, board: BoardState, boardIdx: Int, undo: Boolean): Unit = {
    undoing = false
    lastPixelLoc = Some(pixelLoc)
    if(!client.gotFatalError) {
      val curTarget = getTarget(pixelLoc,game,board)
      mode.handleMouseUp(dragTarget,curTarget,game,board,boardIdx,undo, ourSide)
      dragTarget = MouseNone
    }
  }

  def handleMouseMove(pixelLoc: PixelLoc, game: Game, board: BoardState) : Unit = {
    lastPixelLoc = Some(pixelLoc)

    val curTarget = getTarget(pixelLoc,game,board)
    hovered = curTarget
    if(!client.gotFatalError) {
      mode.handleMouseMove(dragTarget,curTarget,game,board, ourSide)
    }
  }

}

//---------------------------------------------------------------------------------------
//Normal mouse mode - click on things to do their usual actions, click and drag on
//pieces to move and attack.

case class NormalMouseMode(val mouseState: MouseState) extends MouseMode {

  //Tolerance in seconds for double click
  val doubleClickTolerance = 0.40

  //When clicking and dragging for a movement, the path of that movement, and the piece movements associated with it
  var path : List[Loc] = Nil
  var pathMovements : List[(PieceSpec,List[Loc])] = Nil

  //Double click implementation
  //First mousedown -> (target,time,false)
  //Second mousedown -> (target,time,true)
  //Second mouseup -> double click effect happens
  var doubleClickState: Option[(MouseTarget,Double,Boolean)] = None

  private def clearPath() = {
    path = Nil
    pathMovements = Nil
  }

  //Current time in seconds
  private def getNow(): Double = {
    (new scala.scalajs.js.Date()).getTime() / 1000.0
  }

  private def doubleClickTimeOkay(prevTime: Double): Boolean = {
    prevTime + doubleClickTolerance >= getNow()
  }

  def makeActionId(): String = {
    mouseState.client.makeActionId()
  }

  def handleMouseDown(curTarget: MouseTarget, game: Game, board: BoardState, undo: Boolean, ourSide: Option[Side]): Unit = {
    val _ = (game,board,undo,ourSide)
    doubleClickState = doubleClickState match {
      case None => Some((curTarget,getNow(),false))
      case Some((prevTarget,prevTime,_)) =>
        if(curTarget == prevTarget && doubleClickTimeOkay(prevTime)) Some((curTarget,prevTime,true))
        else Some((curTarget,getNow(),false))
    }

    clearPath()
  }

  def handleMouseMove(dragTarget: MouseTarget, curTarget: MouseTarget, game: Game, board: BoardState, ourSide: Option[Side]): Unit = {
    val _ = (game, ourSide)
    //Clear double click if mouse changes targets
    doubleClickState match {
      case None => ()
      case Some((prevTarget,_,_)) =>
        if(curTarget != prevTarget)
          doubleClickState = None
    }

    //Update path to be a shortest path from [dragTarget] to [curLoc] that
    //shares the longest prefix with the current [path].
    //(actually, not always shortest, see the case below where not mergable)
    val dragPiece = dragTarget.findPiece(board)
    val curLoc = curTarget.getLoc()
    (dragPiece, curLoc) match {
      case (None,_) | (_,None) => clearPath()
      case (Some(dragPiece), Some(curLoc)) =>
        if(dragPiece.side != board.side)
          clearPath()
        else {
          val newLegalMove = {
            //Truncate path to current loc, or extend by current loc, to use as the bias
            //for the next path
            val pathBias = {
              val idx = path.indexOf(curLoc)
              if(idx != -1) path.take(idx+1)
              else path :+ curLoc
            }

            val targetPiece = curTarget.findPiece(board)
            targetPiece match {
              case None =>
                //Ordinary move to location
                board.findPathForUI(dragPiece,pathBias=pathBias,isRotationPath=false) { case (loc,_) => loc == curLoc }
              case Some(targetPiece) =>
                //Merge into friendly swarm
                if(targetPiece.side == dragPiece.side) {
                  //If not mergable, then the user might be trying to swap, so preserve path as much as possible
                  //even if the path becomes nonminimal
                  val dpStats = dragPiece.curStats(board)
                  val tpStats = targetPiece.curStats(board)
                  val isRotationPath = {
                    !board.canSwarmTogether(dpStats,tpStats) || dpStats.swarmMax < board.pieces(curLoc).length + 1
                  }
                  board.findPathForUI(dragPiece,pathBias=pathBias,isRotationPath) { case (loc,_) => loc == curLoc }
                }
                //Attack enemy piece
                else {
                  val dpStats = dragPiece.curStats(board)
                  val tpStats = targetPiece.curStats(board)
                  if(!board.canAttack(dpStats,attackerHasMoved=false,dragPiece.actState,tpStats))
                    None
                  else {
                    val attackRange = { if(tpStats.isFlying) dpStats.attackRangeVsFlying else dpStats.attackRange }
                    board.findPathForUI(dragPiece,pathBias=pathBias,isRotationPath=false) { case (loc,revMovements) =>
                      revMovements.length <= 1 &&
                      board.topology.distance(loc, curLoc) <= attackRange &&
                      (loc == dragPiece.loc || !dpStats.isLumbering)
                    }
                  }
                }
            }
          }
          newLegalMove match {
            case None =>
              clearPath()
            case Some((newPath,newPathMovements)) =>
              path = newPath
              pathMovements = newPathMovements
          }
        }
    }
  }

  //The action to perform on mouseup from dragging the given piece
  def dragPieceMouseUpActions(curTarget: MouseTarget, curLoc: Loc, piece: Piece, board: BoardState): List[PlayerAction] = {
    //Attack if enemy piece under the mouseUp
    val attack: Option[List[PlayerAction]] = {
      curTarget.findPiece(board) match {
        case None => None
        case Some(other) =>
          if(other.side == piece.side) {
            None
          } else {
            // Pieces with flurry automatically attack as many times as necessary to kill the unit.
            val stats = piece.curStats(board)
            val attacks = stats.attackEffect match {
              case Some(Damage(1)) => Math.min(stats.numAttacks, other.curStats(board).defense.getOrElse(stats.numAttacks))
              case _ => 1
            }
            Some(List.tabulate(attacks)(_ => Attack(piece.spec, other.spec)))
          }
      }
    }
    val movementFromPath: Option[PlayerAction] = {
      //Move based on the path, if we have a nontrivial path and either the final location
      //is under the mouse OR we're attacking.
      if(attack.nonEmpty || (path.length >= 1 && path.last == curLoc)) {
        //Move based on path only if attempting to attack
        if(attack.nonEmpty) {
          if(path.length <= 1) None
          else Some(Movements(List(Movement(piece.spec, path.toVector))))
        }
        //Do fancy movement that potentially includes swaps
        else {
          val filteredPathMovements = pathMovements.filter { case (_,path) => path.length > 1 }
          if(filteredPathMovements.nonEmpty)
            Some(Movements(filteredPathMovements.map { case (pieceSpec,path) => Movement(pieceSpec,path.toVector) }))
          else if(path.length > 1)
            Some(Movements(List(Movement(piece.spec, path.toVector))))
          else
            None
        }
      }
      //Use teleporter
      else if(board.tiles(piece.loc).terrain == Teleporter)
        Some(Teleport(piece.spec, piece.loc, curLoc))
      else
        None
    }
    //If the path is empty and the target is a tile one hex away from the piece's current location
    //then attempt a move so that we can report an illegal move error as help
    val movement = {
      if(attack.isEmpty && movementFromPath.isEmpty) {
        if(board.topology.distance(piece.loc,curLoc) == 1)
          Some(Movements(List(Movement(piece.spec, Vector(piece.loc,curLoc)))))
        else movementFromPath
      }
      else movementFromPath
    }
    val blink =
      curTarget match {
        case MouseReinforcement(_,_,_) =>
          if(piece.curStats(board).canBlink) {
            Some(Blink(piece.spec, piece.loc))
          } else {
            None
          }
        case _ =>
          None
      }

    movement.toList ++ attack.getOrElse(Nil) ++ blink.toList
  }

  def handleMouseUp(dragTarget: MouseTarget, curTarget: MouseTarget, game: Game, board: BoardState, boardIdx: Int, undo: Boolean, ourSide: Option[Side]): Unit = {
    val didDoubleClick = {
      doubleClickState match {
        case None => false
        case Some((prevTarget,prevTime,secondDown)) =>
          prevTarget == curTarget && doubleClickTimeOkay(prevTime) && secondDown
      }
    }
    //Branch based on what we selected on the mouseDown
    dragTarget match {
      case MouseNone => ()

      case MouseSpellChoice(spellId, _, _) =>
        if(ourSide == Some(game.curSide)) {
          if(undo) {
            mouseState.client.doActionOnCurBoard(GainSpellUndo(spellId, makeActionId()))
          } else {
            mouseState.client.doActionOnCurBoard(DoGeneralBoardAction(GainSpell(spellId),makeActionId()))
          }
        }

      case MouseSpellHand(spellId,side,_) =>
        if(ourSide == Some(game.curSide) && side == game.curSide) {
          if(undo) {
            //Require mouse down and up on the same target
            if(curTarget == dragTarget) {
              mouseState.client.doActionOnCurBoard(GainSpellUndo(spellId, makeActionId()))
            }
          } else {
            curTarget match {
              case MouseSpellPlayed(_,_) =>
                mouseState.client.doActionOnCurBoard(PlayerActions(List(DiscardSpell(spellId)),makeActionId()))
              case _ =>
                mouseState.client.externalInfo.spellsRevealed.get(spellId).foreach { spellName =>
                  val spell = Spells.spellMap(spellName)
                  spell match {
                    case (_: TargetedSpell) =>
                      curTarget.findPiece(board).foreach { piece =>
                        val targets = SpellOrAbilityTargets.singlePiece(piece.spec)
                        mouseState.client.doActionOnCurBoard(PlayerActions(List(PlaySpell(spellId, targets)),makeActionId()))
                      }
                    case (_: TileSpell) =>
                      curTarget.getLoc().foreach { loc =>
                        val targets = SpellOrAbilityTargets.singleLoc(loc)
                        mouseState.client.doActionOnCurBoard(PlayerActions(List(PlaySpell(spellId, targets)),makeActionId()))
                      }
                    case (spell: PieceAndLocSpell) =>
                      curTarget.findPiece(board).foreach { piece =>
                        spell.tryCanTargetPiece(side,piece) match {
                          case Failure(err) => mouseState.client.reportError(err.getLocalizedMessage)
                          case Success(()) =>
                            val pieceTargets = List(piece.spec)
                            val locTargets = board.tiles.filterLocs { loc =>
                              spell.tryCanTarget(side,piece,loc,board).isSuccess
                            }
                            mouseState.mode = DragPieceToLocMouseMode(mouseState,pieceTargets,locTargets) { case (piece,loc) =>
                              val targets = SpellOrAbilityTargets.pieceAndLoc(piece.spec,loc)
                              mouseState.client.doActionOnCurBoard(PlayerActions(List(PlaySpell(spellId, targets)),makeActionId()))
                            }
                        }
                      }
                    case (_: TerrainAndTileSpell) =>
                      curTarget.getLoc().foreach { loc =>
                        val arbitraryTerrain = Whirlwind(true)
                        def makeAction(terrain: Terrain) = {
                          PlaySpell(spellId, SpellOrAbilityTargets.terrainAndLoc(terrain, loc))
                        }
                        if(board.tryLegality(makeAction(arbitraryTerrain), mouseState.client.externalInfo).isSuccess) {
                          mouseState.mode = SelectTerrainMouseMode(mouseState) { (terrainOpt: Option[Terrain]) =>
                            terrainOpt match {
                              case None => ()
                              case Some(terrain) =>
                                mouseState.client.doActionOnCurBoard(PlayerActions(List(makeAction(terrain)),makeActionId()))
                            }
                          }
                        } else {
                          mouseState.client.doActionOnCurBoard(PlayerActions(List(makeAction(arbitraryTerrain)),makeActionId()))
                        }
                      }
                    case (_: NoTargetSpell) =>
                      if(curTarget == dragTarget && didDoubleClick) {
                        mouseState.client.doActionOnCurBoard(PlayerActions(List(PlaySpell(spellId, SpellOrAbilityTargets.none)),makeActionId()))
                      }

                    case (_: NoEffectSpell) =>
                      ()
                  }
                }
            }
          }
        }
      case MouseSpellPlayed(info,_) =>
        info match {
          case None =>
          case Some(info) =>
            if(ourSide == Some(game.curSide) && undo && info.side == game.curSide && curTarget == dragTarget) {
              mouseState.client.doActionOnCurBoard(SpellUndo(info.spellId, makeActionId()))
            }
        }

      case MouseExtraTechAndSpell(_) =>
        if(ourSide == Some(game.curSide) && curTarget == dragTarget) {
          if(undo) {
            mouseState.client.doGameAction(UnbuyExtraTechAndSpell(game.curSide))
          } else {
            mouseState.client.doGameAction(BuyExtraTechAndSpell(game.curSide))
          }
        }

      case MouseEndTurn(_) =>
        //Require mouse down and up on the same target
        if(ourSide == Some(game.curSide) && curTarget == dragTarget)
          mouseState.client.doGameAction(SetBoardDone(boardIdx,!game.isBoardDone(boardIdx)))

      case MouseResignBoard(_) =>
        //Require mouse down and up on the same target
        if(ourSide == Some(game.curSide) && curTarget == dragTarget) {
          mouseState.client.showResignConfirm()
        }
      case MouseRedo(_) =>
        mouseState.client.doActionOnCurBoard(Redo(makeActionId()))

      case MousePause(_) =>
        //Require mouse down and up on the same target
        if(curTarget == dragTarget) {
          mouseState.client.pause()
        }
      case MouseCoords(_) =>
        //Require mouse down and up on the same target
        if(curTarget == dragTarget) {
          mouseState.client.toggleCoords()
        }

      case MouseNextBoard =>
        //Require mouse down and up on the same target
        if(curTarget == dragTarget) {
          val client = mouseState.client
          if(client.curBoardIdx < client.numBoards - 1) {
            mouseState.clear()
            client.curBoardIdx += 1
            client.reportCurBoard()
            client.draw()
          }
        }

      case MouseTerrain(_,_) => ()

      case MousePrevBoard =>
        if(curTarget == dragTarget) {
          val client = mouseState.client
          if(client.curBoardIdx > 0) {
            mouseState.clear()
            client.curBoardIdx -= 1
            client.reportCurBoard()
            client.draw()
          }
        }

      case MouseTech(techIdx,_) =>
        //Require mouse down and up on the same target
        if(ourSide == Some(game.curSide) && curTarget == dragTarget) {
          val techState = game.techLine(techIdx)
          if(undo) {
            (techState.level(game.curSide), techState.startingLevelThisTurn(game.curSide)) match {
              case (TechAcquired,TechAcquired) =>
                techState.tech match {
                  case PieceTech(pieceName) =>
                    mouseState.client.doActionOnCurBoard(BuyReinforcementUndo(pieceName,makeActionId()))
                  case Copycat | Metamagic => ()
                  case TechSeller =>
                    mouseState.client.doGameAction(UnsellTech(game.curSide))
                }
              case _ =>
                if(techState.level(game.curSide) != techState.startingLevelThisTurn(game.curSide)) {
                  mouseState.client.doGameAction(UndoTech(game.curSide,techIdx))
                }
                else {
                  //Possibly attempt to undo any free-bought piece, just in case somehow we free-bought a piece
                  //that we don't have tech for
                  techState.tech match {
                    case PieceTech(pieceName) =>
                      if(board.couldFreeBuyPieceThisTurn(game.curSide,pieceName))
                        mouseState.client.doActionOnCurBoard(BuyReinforcementUndo(pieceName,makeActionId()))
                    case _ => ()
                  }
                }
            }
          }
          else {
            val freeBuyingPiece: Option[PieceName] = {
              techState.tech match {
                case PieceTech(pieceName) =>
                  if(board.canFreeBuyPiece(game.curSide,pieceName))
                    Some(pieceName)
                  else
                    None
                case _ => None
              }
            }
            freeBuyingPiece match {
              case Some(pieceName) =>
                mouseState.client.doActionOnCurBoard(DoGeneralBoardAction(BuyReinforcement(pieceName,free=true),makeActionId()))
              case None =>
                techState.level(game.curSide) match {
                  case TechLocked | TechUnlocked =>
                    mouseState.client.doGameAction(PerformTech(game.curSide,techIdx))
                  case TechAcquired =>
                    techState.tech match {
                      case PieceTech(pieceName) =>
                        mouseState.client.doActionOnCurBoard(DoGeneralBoardAction(BuyReinforcement(pieceName,free=false),makeActionId()))
                      case Copycat | Metamagic => ()
                      case TechSeller =>
                        mouseState.client.doGameAction(SellTech(game.curSide))

                    }
                }
            }
          }
        }

      case MouseDeadPiece(pieceSpec,_) =>
        if(ourSide == Some(game.curSide)) {
          if(undo) {
            //Require mouse down and up on the same target
            if(curTarget == dragTarget) {
              mouseState.client.doActionOnCurBoard(LocalPieceUndo(pieceSpec,makeActionId()))
            }
          }
        }

      case MouseReinforcement(pieceNameOpt,side,_) =>
        pieceNameOpt match {
          case None => ()
          case Some(pieceName) =>
            if(ourSide == Some(game.curSide) && side == game.curSide) {
              if(undo) {
                //Require mouse down and up on the same target
                if(curTarget == dragTarget) {
                  val pieceSpec = board.unsummonedThisTurn.reverse.findMap { case (pieceSpec,name,_,_) =>
                    if(pieceName == name) Some(pieceSpec) else None
                  }
                  pieceSpec match {
                    case Some(pieceSpec) =>
                      mouseState.client.doActionOnCurBoard(LocalPieceUndo(pieceSpec,makeActionId()))
                    case None =>
                      mouseState.client.doActionOnCurBoard(BuyReinforcementUndo(pieceName,makeActionId()))
                  }
                }
              }
              else {
                curTarget.getLoc().foreach { curLoc =>
                  mouseState.client.doActionOnCurBoard(PlayerActions(List(Spawn(curLoc,pieceName)),makeActionId()))
                }
              }
            }
        }

      case MouseTile(loc) =>
        if(ourSide == Some(game.curSide)) {
          if(undo) ()
          else {
            board.tiles(loc).terrain match {
              case Wall | Ground | Water(_) | Graveyard | SorceryNode | Teleporter |
                   Earthquake(_) | Firestorm(_) | Whirlwind(_) | Mist => ()
              case Spawner(_) =>
                mouseState.client.doActionOnCurBoard(PlayerActions(List(ActivateTile(loc)),makeActionId()))
            }
          }
        }

      case MousePiece(dragSpec,_) =>
        if(ourSide == Some(game.curSide)) {
          if(undo) {
            //Require mouse down and up on the same target
            if(curTarget == dragTarget) {
              mouseState.client.doActionOnCurBoard(LocalPieceUndo(dragSpec,makeActionId()))
            }
          }
          else {
            board.findPiece(dragSpec) match {
              case None => ()
              case Some(piece) =>
                if(piece.side == game.curSide) {
                  //Double-clicking on a piece activates its ability
                  if(didDoubleClick) {
                    val pieceStats = piece.curStats(board)
                    val abilities = pieceStats.abilities
                    if(abilities.length > 0) {
                      //TODO disambiguate which action if there's more than one?
                      val ability = abilities(0)
                      val spec = piece.spec
                      ability match {
<<<<<<< HEAD
                        case Suicide | SpawnZombies | KillAdjacent | NecroPickAbility | (_:SelfEnchantAbility) =>
                          val abilityActions = List(ActivateAbility(spec,abilityName,SpellOrAbilityTargets.none))
=======
                        case Suicide | SpawnZombies | KillAdjacent | (_:SelfEnchantAbility) =>
                          val abilityActions = List(ActivateAbility(spec,ability,SpellOrAbilityTargets.none))
>>>>>>> 0d99e09b
                          mouseState.client.doActionOnCurBoard(PlayerActions(abilityActions,makeActionId()))
                        case MoveEarthquake | MoveFlood | MoveWhirlwind | MoveFirestorm =>
                          def makeAction(loc:Loc) = {
                            ActivateAbility(spec, ability, SpellOrAbilityTargets.singleLoc(loc))
                          }
                          val locTargets = board.tiles.filterLocs { loc =>
                            board.tryLegality(makeAction(loc), mouseState.client.externalInfo).isSuccess
                          }
                          // TODO: It would be nice to distinguish:
                          // 1) "This is illegal regardless of the target" (e.g. no mana)
                          // 2) "There happen to be no legal targets right now"
                          if(locTargets.isEmpty) { // No legal targets, get error message
                            mouseState.client.doActionOnCurBoard(PlayerActions(List(makeAction(piece.loc)), makeActionId()))
                          } else {
                            mouseState.mode = SelectTargetMouseMode(mouseState, List(), locTargets) { (target:MouseTarget) =>
                              target.getLoc() match {
                                case None => ()
                                case Some(loc) =>
                                  mouseState.client.doActionOnCurBoard(PlayerActions(List(makeAction(loc)), makeActionId()))
                              }
                            }
                          }
                        case MoveTerrain =>
                          def makeAction(terrain:Terrain, loc:Loc) = {
                            ActivateAbility(spec, ability, SpellOrAbilityTargets.terrainAndLoc(terrain,loc))
                          }
                          val arbitraryTerrain = Whirlwind(true)
                          def isLegal(loc:Loc) = {
                            board.tryLegality(makeAction(arbitraryTerrain, loc), mouseState.client.externalInfo).isSuccess
                          }
                          def doIllegalAction(loc: Loc) = {
                            assert(!isLegal(loc))
                            mouseState.client.doActionOnCurBoard(PlayerActions(List(makeAction(arbitraryTerrain, loc)), makeActionId()))
                          }
                          val locTargets = board.tiles.filterLocs { loc => isLegal(loc) }
                          if(locTargets.isEmpty) {
                            doIllegalAction(piece.loc)
                          } else {
                            mouseState.mode = SelectTargetMouseMode(mouseState, List(), locTargets) { (target:MouseTarget) =>
                              target.getLoc() match {
                                case None => ()
                                case Some(loc) =>
                                  println(loc)
                                  if(isLegal(loc)) {
                                    mouseState.mode = SelectTerrainMouseMode(mouseState) { (terrainOpt: Option[Terrain]) =>
                                      terrainOpt match {
                                        case None => ()
                                        case Some(terrain) =>
                                          mouseState.client.doActionOnCurBoard(PlayerActions(List(makeAction(terrain, loc)), makeActionId()))
                                      }
                                    }
                                  } else {
                                    println(loc)
                                    doIllegalAction(loc)
                                  }
                              }
                            }
                          }

                        case (_:TargetedAbility) =>
                          val pieceTargets = List() // TODO: FIXME
                          mouseState.mode = SelectTargetMouseMode(mouseState, pieceTargets, List()) { (target:MouseTarget) =>
                            target.findPiece(board) match {
                              case None => ()
                              case Some(targetPiece) =>
                                val abilityActions = List(ActivateAbility(spec,ability,SpellOrAbilityTargets.singlePiece(targetPiece.spec)))
                                mouseState.client.doActionOnCurBoard(PlayerActions(abilityActions,makeActionId()))
                            }
                          }
                      }
                    }
                  }
                  //Otherwise, normal click-and-drag
                  else {
                    curTarget.getLoc().foreach { curLoc =>
                      val actions = dragPieceMouseUpActions(curTarget, curLoc, piece, board)
                      actions.foreach { action =>
                        mouseState.client.doActionOnCurBoard(PlayerActions(List(action),makeActionId()))
                      }
                    }
                  }
                }
            }
          }
        }
    }

    path = Nil
    pathMovements = Nil

    if(didDoubleClick)
      doubleClickState = None
  }
}

//---------------------------------------------------------------------------------------
//Mouse mode for selecting a target of spell or ability

case class SelectTargetMouseMode(val mouseState: MouseState, val pieceTargets: List[PieceSpec], val locTargets: List[Loc])(f:MouseTarget => Unit) extends MouseMode {

  def handleMouseDown(curTarget: MouseTarget, game: Game, board: BoardState, undo: Boolean, ourSide: Option[Side]): Unit = {
    val _ = (curTarget,game,board, undo, ourSide)
  }

  def handleMouseMove(dragTarget: MouseTarget, curTarget: MouseTarget, game: Game, board: BoardState, ourSide: Option[Side]): Unit = {
    val _ = (dragTarget,curTarget,game,board, ourSide)
  }

  def handleMouseUp(dragTarget: MouseTarget, curTarget: MouseTarget, game: Game, board: BoardState, boardIdx: Int, undo: Boolean, ourSide: Option[Side]): Unit = {
    val _ = (game,board,boardIdx,undo, ourSide)

    //Restore normal mode
    mouseState.mode = NormalMouseMode(mouseState)

    //If the mouse up and mouse down are on the same location, we're good
    if(curTarget == dragTarget)
      f(curTarget)
  }
}

//---------------------------------------------------------------------------------------
//Mouse mode for dragging a piece to a location for a spell or ability

case class DragPieceToLocMouseMode(val mouseState: MouseState, val pieceTargets: List[PieceSpec], val locTargets: List[Loc])(f:(Piece,Loc) => Unit) extends MouseMode {

  def handleMouseDown(curTarget: MouseTarget, game: Game, board: BoardState, undo: Boolean, ourSide: Option[Side]): Unit = {
    val _ = (curTarget,game,board, undo, ourSide)
  }

  def handleMouseMove(dragTarget: MouseTarget, curTarget: MouseTarget, game: Game, board: BoardState, ourSide: Option[Side]): Unit = {
    val _ = (dragTarget,curTarget,game,board, ourSide)
  }

  def handleMouseUp(dragTarget: MouseTarget, curTarget: MouseTarget, game: Game, board: BoardState, boardIdx: Int, undo: Boolean, ourSide: Option[Side]): Unit = {
    val _ = (game,board,boardIdx,undo, ourSide)

    val piece = dragTarget.findPiece(board).orElse {
      if(pieceTargets.length == 1) board.findPiece(pieceTargets.head)
      else None
    }

    val loc = curTarget match {
      case MousePiece(_,loc) => Some(loc)
      case MouseTile(loc) => Some(loc)
      case MouseNone => None
      case MouseSpellChoice(_,_,_) => None
      case MouseSpellHand(_,_,_) => None
      case MouseSpellPlayed(_,_) => None
      case MouseTech(_,_) => None
      case MouseReinforcement(_,_,_) => None
      case MouseDeadPiece(_,_) => None
      case MouseExtraTechAndSpell(_) => None
      case MouseEndTurn(_) => None
      case MouseResignBoard(_) => None
      case MouseRedo(_) => None
      case MouseNextBoard => None
      case MousePrevBoard => None
      case MouseTerrain(_,_) => None
      case MousePause(_) => None
      case MouseCoords(_) => None
    }

    //Restore normal mode
    mouseState.mode = NormalMouseMode(mouseState)

    piece.foreach { piece =>
      loc.foreach { loc =>
        f(piece,loc)
      }
    }
  }
}

case class SelectTerrainMouseMode(val mouseState: MouseState)(f: Option[Terrain] => Unit) extends MouseMode {
  def handleMouseDown(curTarget: MouseTarget, game: Game, board: BoardState, undo: Boolean, ourSide: Option[Side]): Unit = {
    val _ = (curTarget,game,board, undo, ourSide)
  }
  def handleMouseMove(dragTarget: MouseTarget, curTarget: MouseTarget, game: Game, board: BoardState, ourSide: Option[Side]): Unit = {
    val _ = (dragTarget,curTarget,game,board, ourSide)
  }
  def handleMouseUp(dragTarget: MouseTarget, curTarget: MouseTarget, game: Game, board: BoardState, boardIdx: Int, undo: Boolean, ourSide: Option[Side]): Unit = {
    val _ = (game,board,boardIdx,undo, ourSide)
    val terrain = curTarget match {
      case MousePiece(_,_) => None
      case MouseTile(_) => None
      case MouseNone => None
      case MouseSpellChoice(_,_,_) => None
      case MouseSpellHand(_,_,_) => None
      case MouseSpellPlayed(_,_) => None
      case MouseTech(_,_) => None
      case MouseReinforcement(_,_,_) => None
      case MouseDeadPiece(_,_) => None
      case MouseExtraTechAndSpell(_) => None
      case MouseEndTurn(_) => None
      case MouseResignBoard(_) => None
      case MouseRedo(_) => None
      case MouseNextBoard => None
      case MousePrevBoard => None
      case MouseTerrain(terrain,_) => Some(terrain)
      case MousePause(_) => None
      case MouseCoords(_) => None
    }
    mouseState.mode = NormalMouseMode(mouseState)
    f(terrain)
  }
}<|MERGE_RESOLUTION|>--- conflicted
+++ resolved
@@ -630,13 +630,8 @@
                       val ability = abilities(0)
                       val spec = piece.spec
                       ability match {
-<<<<<<< HEAD
                         case Suicide | SpawnZombies | KillAdjacent | NecroPickAbility | (_:SelfEnchantAbility) =>
-                          val abilityActions = List(ActivateAbility(spec,abilityName,SpellOrAbilityTargets.none))
-=======
-                        case Suicide | SpawnZombies | KillAdjacent | (_:SelfEnchantAbility) =>
                           val abilityActions = List(ActivateAbility(spec,ability,SpellOrAbilityTargets.none))
->>>>>>> 0d99e09b
                           mouseState.client.doActionOnCurBoard(PlayerActions(abilityActions,makeActionId()))
                         case MoveEarthquake | MoveFlood | MoveWhirlwind | MoveFirestorm =>
                           def makeAction(loc:Loc) = {
