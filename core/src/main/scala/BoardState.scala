--- conflicted
+++ resolved
@@ -569,15 +569,6 @@
     resetSorceryPower()
   }
 
-<<<<<<< HEAD
-=======
-  def revealSpells(spellIdsAndNames: Array[(SpellId,SpellName)]) = {
-    spellIdsAndNames.foreach { case (spellId,spellName) =>
-      spellsRevealed = spellsRevealed + (spellId -> spellName)
-    }
-  }
-
->>>>>>> 4f613d95
   def tryGeneralLegality(action: GeneralBoardAction): Try[Unit] = {
     action match {
       case BuyReinforcement(pieceName) =>
