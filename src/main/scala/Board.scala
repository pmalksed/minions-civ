import scala.util.{Try,Success,Failure}
import RichImplicits._
import scala.collection.immutable.Vector

//TODO should try to organize this a code bit more

/**
 * The board and various (often mutable) data structures and types relating directly to it.
 */

//TODO think about how to incorporate generaling actions
/*
sealed trait Action
case class PlayerAction(action: PlayerAction) extends Event
case class GeneralAction(action: GeneralAction) extends Event
*/

/**
 * PieceSpec:
 * Identifies a single piece on the board uniquely on a given turn, and in a way that
 * should be robust to reordering of actions within that turn.
 */
sealed trait PieceSpec
//Piece was present at start of turn and has this id
case class StartedTurnWithID(pieceId: Int) extends PieceSpec
//Piece spawned this turn - (piece's name, spawning location, nth spawn at that location)
case class SpawnedThisTurn(name: String, spawnLoc: Loc, nthAtLoc: Int) extends PieceSpec
with Ordered[SpawnedThisTurn] {
  def compare(that: SpawnedThisTurn): Int =
    Ordering[(String,Int,Int,Int)].compare(
        (name,spawnLoc.x,spawnLoc.y,nthAtLoc),
        (that.name,that.spawnLoc.x,that.spawnLoc.y,that.nthAtLoc)
    )
}

/**
 * Action:
 * A single action taken by a player.
 * Actions are immutable and their data should be independent of any of the mutable types
 * on the board. That is, it should be meaningful to ask whether an action would be legal
 * on a different board, or if the order of actions were rearranged, etc.
 */
sealed trait PlayerAction
case class Movements(movements: List[Movement]) extends PlayerAction
case class Attack(pieceSpec: PieceSpec, targetLoc: Loc, targetSpec: PieceSpec) extends PlayerAction
case class Spawn(pieceSpec: PieceSpec, spawnLoc: Loc, spawnStats: PieceStats) extends PlayerAction
case class SpellsAndAbilities(spellsAndAbilities: List[PlayedSpellOrAbility]) extends PlayerAction

//Path should also include the starting location of the piece.
case class Movement(pieceSpec: PieceSpec, path: Array[Loc])

//Data for a played spell or piece ability.
//Since different spells and abilities affect different things and have different numbers
//of targets, not all fields may be applicable.
case class PlayedSpellOrAbility(
  val pieceSpecAndKey: Option[(PieceSpec,String)], //Some if it was a piece, (pieceId, key of ability)
  val spellId: Option[Int], //Some if it was a spell
  val target0: PieceSpec,
  val target1: PieceSpec,
  val loc0: Loc,
  //Spell ids that were discarded to power this spell or ability, if it was a sorcery
  val discardingId: Option[Int]
)

/**
 * Message:
 * A line in a log of notable events that happened in the board up to this point
 */
case class Message(
  val message: String,
  val mtype: MessageType,
  val timeLeft: Double
)
/** MessageType:
 *  Extra metadata about what kind of message it is
 */
sealed trait MessageType
case class ActionMsgType(side: Side) extends MessageType
case class ExternalMsgType(side: Side) extends MessageType
case object TurnChangeMsgType extends MessageType
case object InternalEventMsgType extends MessageType

/** Tile:
 *  A single tile on the board
 *  Possibly enchanted due to spells. Later in list -> spells were played later.
 */
case class Tile(
  val terrain: Terrain,
  var modsWithDuration: List[PieceModWithDuration]
)

/**
 * Piece:
 * A single piece on the board.
 */
object Piece {
  def create(side: Side, baseStats: PieceStats, id: Int, loc: Loc, nthAtLoc: Int, board: Board): Piece = {
    new Piece(
      side = side,
      baseStats = baseStats,
      id = id,
      loc = loc,
      board = board,
      modsWithDuration = List(),
      damage = 0,
      actState = DoneActing,
      hasMoved = false,
      hasAttacked = false,
      hasFreeSpawned = false,
      spawnedThisTurn = Some(SpawnedThisTurn(baseStats.name,loc,nthAtLoc))
    )
  }
}
class Piece private (
  val side: Side,
  val baseStats: PieceStats,
  val id: Int,
  var loc: Loc, //Board is responsible for updating this as the piece moves
  var board: Board,
  //Modifiers from spells, etc, along with the number of turns they will last
  var modsWithDuration: List[PieceModWithDuration],
  //Damage dealt to this piece
  var damage: Int,
  //Indicates what this piece is allowed to do given what it's done
  var actState: ActState,
  //Indicates what this piece actually DID do this turn so far.
  var hasMoved: Boolean,
  var hasAttacked: Boolean,
  var hasFreeSpawned: Boolean,
  //If the piece was newly spawned this turn
  var spawnedThisTurn: Option[SpawnedThisTurn]
) {
  def copy(newBoard: Board) = {
    new Piece(
      side = side,
      baseStats = baseStats,
      id = id,
      loc = loc,
      board = newBoard,
      modsWithDuration = modsWithDuration,
      damage = damage,
      hasMoved = hasMoved,
      actState = actState,
      hasAttacked = hasAttacked,
      hasFreeSpawned = hasFreeSpawned,
      spawnedThisTurn = spawnedThisTurn
    )
  }

  //Taking into account all mods on this piece as well as the mods on the tile the piece is standing on
  def curStats: PieceStats = {
    (modsWithDuration ++ board.tiles(loc).modsWithDuration).foldLeft(baseStats) {
      (pieceStats,mod) => mod.mod(pieceStats)
    }
  }
}

/**
 * Board:
 * The full state of one board of the game!
 */
object Board {
  def create(tiles: Plane[Tile]): Board = {
    new Board(
      tiles = tiles,
      pieces = Plane.create(tiles.xSize,tiles.ySize,tiles.topology,List()),
      pieceById = Map(),
      nextPieceId = 0,
      piecesSpawnedThisTurn = Map(),
      numPiecesSpawnedThisTurnAt = Map(),
      turnNumber = -1, //Indicates that the game hasn't started yet
      reinforcements = SideArray.create(List()),
      spells = SideArray.create(Map()),
      nextSpellId = 0,
      side = S0,
      actionsThisTurn = Vector(),
      actionsTotal = Vector(),
      messages = Vector(),
      mana = SideArray.create(0),
      totalMana = SideArray.create(0),
      totalCosts = SideArray.create(0)
    )
  }

  //Some local functions that it's nice to have in scope
  object Imports {
    def failUnless(b: Boolean, message: String) =
      if(!b) throw new Exception(message)
    def failIf(b: Boolean, message: String) =
      if(b) throw new Exception(message)
    def fail(message: String) =
      throw new Exception(message)
  }
}
import Board.Imports._

class Board private (
  //Tiles of the board
  val tiles: Plane[Tile],
  //List of pieces in each space. Order is irrelevant
  val pieces: Plane[List[Piece]],

  //Map of all pieces currently on the board by pieceId.
  var pieceById: Map[Int,Piece],
  var nextPieceId: Int, //Counter for assigning per-board unique ids to pieces

  //Map of pieces spawned this turn
  var piecesSpawnedThisTurn: Map[SpawnedThisTurn,Piece],
  var numPiecesSpawnedThisTurnAt: Map[Loc,Int],

  //Number of turns completed, or -1 if game unstarted
  var turnNumber: Int,

  //List of all reinforcement pieces in hand
  val reinforcements: SideArray[List[PieceStats]],

  //List of all spells in hand, indexed by spellID
  val spells: SideArray[Map[Int,Spell]],
  var nextSpellId: Int, //Counter for assigning per-board unique ids to spells

  //Current side to move
  var side: Side,

  //All actions taken by the side to move this turn
  var actionsThisTurn: Vector[List[PlayerAction]],
  //All actions over the whole history of the board
  var actionsTotal: Vector[List[PlayerAction]],

  //Messages for external display to user as a result of events
  var messages: Vector[Message],
  //Accumulated mana from spires and rebate for costs for units that died, this turn.
  //(Only clears at the beginning of a side's turn)
  val mana: SideArray[Int],
  //Same, but never clears - summed over the whole board's lifetime.
  val totalMana: SideArray[Int],
  //Total cost of units added to reinforcements of this board over the board's lifetime
  val totalCosts: SideArray[Int]
) {
  val xSize: Int = tiles.xSize
  val ySize: Int = tiles.ySize
  val topology: PlaneTopology = tiles.topology

  //Transient, used only for message logging and is set by external code prior to calling
  //functions to modify board state
  var timeLeft: Double = 0.0
  def setTimeLeft(t: Double) = {
    timeLeft = t
  }

  def copy(): Board = {
    val newBoard = new Board(
      tiles = tiles.copy(),
      pieces = pieces.copy(),
      pieceById = Map(), //Set below after construction
      nextPieceId = nextPieceId,
      piecesSpawnedThisTurn = Map(), //Set below after construction
      numPiecesSpawnedThisTurnAt = numPiecesSpawnedThisTurnAt,
      turnNumber = turnNumber,
      reinforcements = reinforcements.copy(),
      spells = spells.copy(),
      nextSpellId = nextSpellId,
      side = side,
      actionsThisTurn = actionsThisTurn,
      actionsTotal = actionsTotal,
      messages = messages,
      mana = mana,
      totalMana = totalMana,
      totalCosts = totalCosts
    )
    val newPieceById = pieceById.mapValues { piece => piece.copy(newBoard) }
    val newPiecesSpawnedThisTurn = piecesSpawnedThisTurn.mapValues { piece => newPieceById(piece.id) }
    newBoard.pieceById = newPieceById
    newBoard.piecesSpawnedThisTurn = newPiecesSpawnedThisTurn
    newBoard.pieces.transform { pieceList => pieceList.map { piece => newPieceById(piece.id) } }
    newBoard
  }

  //Check whether a sequence of actions would be legal
  def tryLegality(actions: Seq[PlayerAction]): Try[Unit] = {
    val list = actions.toList
    list match {
      case Nil => Success(())
      case action :: Nil => tryLegalitySingle(list.head)
      case _ =>
        val board = this.copy()
        def loop(list: List[PlayerAction]): Try[Unit] = {
          list match {
            case Nil => Success(())
            case action :: Nil => board.tryLegalitySingle(list.head)
            case action :: rest =>
              board.doActionSingle(action) match {
                case Success(()) => loop(rest)
                case Failure(err) => Failure(err)
              }
          }
        }
        loop(list)
    }
  }

  //Perform a sequence of actions, stopping on before the first illegal action, if any
  def doActions(actions: Seq[PlayerAction]): Try[Unit] = {
    var goodActions: List[PlayerAction] = List()
    val error = actions.findMap { action =>
      doActionSingle(action) match {
        case Success(()) => goodActions = action :: goodActions; None
        case Failure(err) => Some(Failure(err))
      }
    }
    goodActions = goodActions.reverse
    actionsThisTurn = actionsThisTurn :+ goodActions
    actionsTotal = actionsTotal :+ goodActions
    error.getOrElse(Success(()))
  }

  //End the current turn and begin the next turn. Called also at the start of the game just after setup
  def beginNextTurn(): Unit = {
    //Count and accumulate mana, except on the start of game. Wailing units do generate mana
    var newMana = 0
    if(turnNumber != -1)
    {
      pieceById.values.foreach { piece =>
        if(piece.side == side)
          newMana += piece.curStats.extraMana + (if(tiles(piece.loc).terrain == ManaSpire) 1 else 0)
      }
    }

    //Wailing units that attacked die
    val attackedWailings = pieceById.iterator.filter { case (pieceId,piece) =>
      piece.curStats.isWailing && piece.hasAttacked
    }
    attackedWailings.toList.foreach { case (_pieceId,piece) => killPiece(piece) }

    //Heal damage, reset piece state, decay modifiers
    pieceById.values.foreach { piece =>
      piece.damage = 0
      piece.actState = nextGoodActState(piece,Moving(0))
      piece.hasMoved = false
      piece.hasAttacked = false
      piece.hasFreeSpawned = false
      piece.spawnedThisTurn = None
      piece.modsWithDuration = piece.modsWithDuration.flatMap(_.decay)
    }
    //Decay tile modifiers
    tiles.foreach { tile => tile.modsWithDuration = tile.modsWithDuration.flatMap(_.decay) }

    mana(side) += newMana
    totalMana(side) += newMana

    if(turnNumber == -1) {
      val message = "New board started"
      addMessage(message,TurnChangeMsgType)
    }
    if(turnNumber != -1) {
      //TODO put team or player names into here?
      val message = "%s turn ended, generated %d mana (board lifetime %d, costs %d, net %d)".format(
        side.toString(),newMana,totalMana(side),totalCosts(side),totalMana(side) - totalCosts(side)
      )
      addMessage(message,TurnChangeMsgType)
    }

    //Flip turn
    side = side.opp
    turnNumber += 1

    //Clear mana for the side to move, and other board state
    mana(side) = 0
    piecesSpawnedThisTurn = Map()
    numPiecesSpawnedThisTurnAt = Map()
  }

  def addReinforcement(side: Side, pieceStats: PieceStats): Unit = {
    //TODO
  }

  def addSpell(side: Side, spell: Spell): Unit = {
    //TODO
  }

  //Directly spawn a piece if it possible to do so. Exposed for use to set up initial boards.
  def spawnPieceInitial(side: Side, pieceStats: PieceStats, loc: Loc): Try[Unit] = {
    if(turnNumber != -1)
      Failure(new Exception("Can only spawn pieces initially before the game has started"))
    else
      spawnPieceInternal(side,pieceStats,loc)
  }

  //HELPER FUNCTIONS -------------------------------------------------------------------------------------
  private def addMessage(message: String, mtype: MessageType): Unit = {
    messages = messages :+ Message(message,mtype,timeLeft)
  }

  private def findPiece(spec: PieceSpec): Option[Piece] = {
    spec match {
      case StartedTurnWithID(pieceId) =>
        pieceById.get(pieceId).flatMap { piece =>
          if(piece.spawnedThisTurn.nonEmpty) None
          else Some(piece)
        }
      case (spawnedThisTurn: SpawnedThisTurn) =>
        piecesSpawnedThisTurn.get(spawnedThisTurn)
    }
  }

  private def canWalkOnTile(pieceStats: PieceStats, tile: Tile): Boolean = {
    tile.terrain match {
      case Wall => false
      case Ground | ManaSpire | Spawner(_,_) => true
      case Water => pieceStats.isFlying
    }
  }
  private def canSwarmTogether(pieceStats: PieceStats, otherStats: PieceStats): Boolean = {
    pieceStats.swarmMax > 1 && otherStats.swarmMax > 1 && pieceStats.name == otherStats.name
  }

  //None means unlimited
  private def numAttacksLimit(attackEffect: Option[TargetEffect], hasFlurry: Boolean): Option[Int] = {
    attackEffect match {
      case None => Some(0)
      case Some(Kill | Unsummon | Enchant(_) | TransformInto(_)) => if(hasFlurry) None else Some(1)
      case Some(Damage(n)) => if(hasFlurry) Some(n) else Some(1)
    }
  }

  //Raises an exception to indicate illegality. Used in tryLegality.
  private def trySpellTargetLegalityExn(spell: Spell, played: PlayedSpellOrAbility): Unit = {
    spell match {
      case (spell: TargetedSpell) =>
        findPiece(played.target0) match {
          case None => fail("No target specified for spell")
          case Some(target) => failUnless(spell.canTarget(side,target), spell.targetError)
        }
      case (spell: TileSpell) =>
        failUnless(tiles.inBounds(played.loc0), "Target location not in bounds")
        failUnless(spell.canTarget(side,tiles(played.loc0),pieces(played.loc0)), spell.targetError)
      case (spell: NoEffectSpell) =>
        ()
    }
  }

  //Raises an exception to indicate illegality. Doesn't test reinforcements (since other things can
  //cause spawns, such as death spawns, this functions handles the most general tests).
  private def trySpawnLegality(spawnSide: Side, spawnStats: PieceStats, spawnLoc: Loc): Unit = {
    failUnless(tiles.inBounds(spawnLoc), "Spawn location not in bounds")

    failUnless(pieces(spawnLoc).forall { other => other.side == spawnSide },
        "Cannot spawn on to spaces with enemies")
    failUnless(canWalkOnTile(spawnStats,tiles(spawnLoc)), "Non-flying pieces cannot spawn over obstacles")

    //Count pieces for swarm
    var minSwarmMax = spawnStats.swarmMax
    pieces(spawnLoc).foreach { other =>
      failUnless(canSwarmTogether(other.curStats,spawnStats), "Piece would spawn in same space as other pieces")
      minSwarmMax = Math.min(minSwarmMax,other.curStats.swarmMax)
    }
    failIf(pieces(spawnLoc).length + 1 > minSwarmMax, "Would exceed maximum allowed swarming pieces in same space")
  }

  //Check if a single action is legal
  private def tryLegalitySingle(action: PlayerAction): Try[Unit] = Try {
    action match {
      case Movements(movements) =>
        def isMovingNow(piece: Piece) = movements.exists { case Movement(id,_) => piece.id == id }
        def pieceIfMovingTo(pieceSpec: PieceSpec, path: Array[Loc], dest: Loc): Option[Piece] =
          if(path.length > 0 && path.last == dest) findPiece(pieceSpec)
          else None

        //Check basic properties of the set of movements
        val pieceIdsMoved = movements.map { case Movement(pieceId,_) => pieceId }
        failIf(pieceIdsMoved.distinct.length != movements.length, "More than one movement for the same piece")
        failIf(movements.isEmpty, "Empty set of movements")

        movements.foreach { case Movement(pieceSpec,path) =>
          //Check basic properties of path
          failUnless(path.length > 1, "Empty or trivial movement path")
          failUnless(path(0) != path.last, "Circular movement path")
          failUnless(path.forall { loc => tiles.inBounds(loc) }, "Movement out of bounds")
          failUnless((1 to (path.length - 1)).forall { idx => topology.distance(path.last,path(idx)) == 1 },
              "Movement path locations not all adjacent")

          findPiece(pieceSpec) match {
            case None => fail("Moving a nonexistent or dead piece")
            case Some(piece) =>
              val dest = path.last
              //Ownership
              failUnless(piece.side == side, "Piece controlled by other side")

              //Piece currently at the start of the path
              failUnless(piece.loc == path(0), "Moved piece is not at the head of the path")

              val pieceStats = piece.curStats

              //Piece movement range and state is ok
              failIf(pieceStats.moveRange <= 0, "Piece cannot move")
              piece.actState match {
                case Moving(stepsUsed) =>
                  failUnless(path.length - 1 <= pieceStats.moveRange - stepsUsed, "Movement range of piece is not large enough")
                case Attacking(_) | Spawning | DoneActing =>
                  fail("Piece has already acted or cannot move any more this turn")
              }

              //Check spaces along the path
              path.foreach { loc =>
                //Tiles are all walkable by this piece
                failUnless(canWalkOnTile(pieceStats,tiles(loc)), "Non-flying pieces cannot move over obstacles")
                failUnless(pieceStats.isFlying || pieces(loc).forall { other => other.side == piece.side },
                    "Non-flying pieces cannot move through enemies")
              }
              failUnless(pieces(path.last).forall { other => other.side == piece.side },
                  "Cannot move on to spaces with enemies")

              //Count pieces on final destination for swarm
              var piecesOnFinalSquare = 1
              var minSwarmMax = pieceStats.swarmMax
              pieces(dest).foreach { other =>
                if(!isMovingNow(other)) {
                  failUnless(canSwarmTogether(other.curStats,pieceStats), "Piece would end in same space as other pieces")
                  piecesOnFinalSquare += 1
                  minSwarmMax = Math.min(minSwarmMax,other.curStats.swarmMax)
                }
              }
              movements.foreach { case Movement(otherSpec,otherPath) =>
                if(pieceSpec != otherSpec) {
                  pieceIfMovingTo(otherSpec,otherPath,dest).foreach { other =>
                    failUnless(canSwarmTogether(other.curStats,pieceStats), "Piece would end in same space as other pieces")
                    piecesOnFinalSquare += 1
                    minSwarmMax = Math.min(minSwarmMax,other.curStats.swarmMax)
                  }
                }
              }
              failIf(piecesOnFinalSquare > minSwarmMax, "Would exceed maximum allowed swarming pieces in same space")
          }
        }

      case Attack(pieceSpec, targetLoc, targetSpec) =>
        (findPiece(pieceSpec),findPiece(targetSpec)) match {
          case (None, _) => fail("Attacking with a nonexistent or dead piece")
          case (Some(_),None) => fail("Attacking a nonexistent or dead piece")
          case (Some(piece),Some(target)) =>
            failUnless(piece.side == side, "Piece controlled by other side")
            failUnless(target.side != side, "Target piece is friendly")
            failUnless(tiles.inBounds(targetLoc), "Target location not in bounds")
            failUnless(target.loc == targetLoc, "Target piece is not or is no longer in the right spot")

            val pieceStats = piece.curStats
            val targetStats = target.curStats
            failIf(pieceStats.attackRange <= 0, "Piece cannot attack")
            failIf(pieceStats.isLumbering && piece.hasMoved, "Lumbering pieces cannot both move and attack on the same turn")

            //Check attack state + flurry
            piece.actState match {
              case Moving(_) => ()
              case Attacking(numAttacks) =>
                //Quick termination and slightly more specific err message
                failIf(!pieceStats.hasFlurry && numAttacks > 0, "Piece already attacked")
                //Fuller check
                numAttacksLimit(pieceStats.attackEffect,pieceStats.hasFlurry).foreach { limit =>
                  failIf(numAttacks >= limit, "Piece already assigned all of its attacks")
                }
              case Spawning | DoneActing =>
                fail("Piece has already acted or cannot attack any more this turn")
            }

            failUnless(topology.distance(piece.loc,targetLoc) <= pieceStats.attackRange, "Attack range not large enough")

            pieceStats.attackEffect match {
              case None => fail("Piece cannot attack")
              case Some(Damage(_)) => ()
              case Some(Kill) => failIf(targetStats.isNecromancer, "Death attacks cannot hurt necromancers")
              case Some(Unsummon) => failIf(targetStats.isPersistent, "Target is persistent - cannot be unsummoned")
              case Some(Enchant(_)) => ()
              case Some(TransformInto(_)) => failIf(targetStats.isNecromancer, "Necromancers cannot be transformed")
            }

            failIf(pieceStats.isWailing && targetStats.isNecromancer, "Wailing pieces cannot hurt necromancers")
            failIf(!pieceStats.canHurtNecromancer && targetStats.isNecromancer, "Piece not allowed to hurt necromancer")
        }

      case Spawn(pieceSpec, spawnLoc, spawnStats) =>
        findPiece(pieceSpec) match {
          case None => fail("Spawning using a nonexistent or dead piece")
          case Some(piece) =>
            val pieceStats = piece.curStats
            failUnless(piece.side == side, "Piece controlled by other side")
            failIf(pieceStats.spawnRange <= 0 && !spawnStats.isEldritch, "Piece cannot spawn")

            //A bunch of tests that don't depend on the spawner or on reinforcements state
            trySpawnLegality(side, spawnStats, spawnLoc)

            failUnless(topology.distance(piece.loc,spawnLoc) <= Math.max(pieceStats.spawnRange,1), "Spawn range not large enough")

            val isFreeSpawn = !piece.hasFreeSpawned && pieceStats.freeSpawn.contains(spawnStats)
            failUnless(isFreeSpawn || reinforcements(side).contains(spawnStats), "No such piece in reinforcements")

            failUnless(piece.actState <= Spawning, "Piece cannot spawn any more this turn")
        }

      case SpellsAndAbilities(spellsAndAbilities) =>
        //Ensure no spells played more than once
        val spellIdsPlayed = spellsAndAbilities.flatMap { played => played.spellId }
        failIf(spellIdsPlayed.distinct.length != spellIdsPlayed.length, "Spell played more than once")

        //Check that all spells and abilities are targeted legally
        spellsAndAbilities.foreach { played =>
          (played.pieceSpecAndKey, played.spellId) match {
            case (None, None) => fail("Spell or ability did not specify piece ability or spell id")
            case (Some(_), Some(_)) => fail("Spell or ability specifies both piece ability and spell id")
            case (Some((pieceSpec,key)),None) =>
              findPiece(pieceSpec) match {
                case None => fail("Using ability of a nonexistent or dead piece")
                case Some(piece) =>
                  failUnless(piece.side == side, "Piece controlled by other side")
                  val pieceStats = piece.curStats
                  pieceStats.abilities.get(key) match {
                    case None => fail("Piece does not have this ability")
                    case Some(ability:SelfEnchantAbility) =>
                      failUnless(ability.isUsableNow(piece), ability.unusableError)
                    case Some(ability:TargetedAbility) =>
                      failUnless(ability.isUsableNow(piece), ability.unusableError)
                      findPiece(played.target0) match {
                        case None => fail("No target specified for ability")
                        case Some(target) => failUnless(ability.canTarget(piece,target), ability.targetError)
                      }
                  }
              }
            case (None, Some(spellId)) =>
              spells(side).get(spellId) match {
                case None => fail("Spell not in hand or already played or discarded")
                case Some(spell) => trySpellTargetLegalityExn(spell,played)
              }
          }
        }

        //Check discard/sorcery constraints
        var discardIds: Map[Int,Int] = Map()
        spellsAndAbilities.foreach { played =>
          val isSorcery: Boolean = (played.pieceSpecAndKey, played.spellId) match {
            case (Some((pieceSpec,key)),None) =>
              findPiece(pieceSpec).get.curStats.abilities(key).isSorcery
            case (None, Some(spellId)) =>
              spells(side)(spellId).spellType match {
                case Sorcery => true
                case NormalSpell | Cantrip | DoubleCantrip => false
              }
            //Already checked that exactly one is Some
            case _ => assertUnreachable()
          }
          played.discardingId match {
            case None =>
              failIf(isSorcery, "Must discard a spell to play a sorcery")
            case Some(discardId) =>
              failIf(!isSorcery, "Discarding a spell to play a spell or ability that is not a sorcery")
              discardIds = discardIds.update(discardId) { count => count.getOrElse(0) + 1 }
          }
        }
        //Make sure all discards are legal
        discardIds.foreach { case (discardId, count) =>
          spells(side).get(discardId) match {
            case None => fail("Discarded spell is not in hand or is already played or discarded")
            case Some(spell) =>
              spell.spellType match {
                case (Sorcery | NormalSpell) =>
                  failIf(spellIdsPlayed.contains(discardId), "Cannot both play a normal spell or sorcery and discard it")
                  failIf(count > 1, "Attempting to power more than one sorcery per discarded spell")
                case Cantrip =>
                  failIf(count > 1, "Attempting to power more than one sorcery per discarded cantrip")
                case DoubleCantrip =>
                  failIf(count > 2, "Attempting to power more than two sorceries with special cantrip")
              }
          }
        }
    }
  }

  //Perform a single action, doing nothing if it isn't legal
  private def doActionSingle(action:PlayerAction): Try[Unit] = tryLegalitySingle(action).map { case () =>
    action match {
      case Movements(movements) =>
        movements.foreach { movement =>
          val piece = findPiece(movement.pieceSpec).get
          val src = movement.path(0)
          val dest = movement.path.last
          pieces(src) = pieces(src).filterNot { p => p.id == piece.id }
          pieces(dest) = pieces(dest) :+ piece
          piece.loc = dest
          piece.hasMoved = true
          piece.actState = piece.actState match {
            case Moving(n) => nextGoodActState(piece,Moving(n + movement.path.length - 1))
            case Attacking(_) | Spawning | DoneActing => assertUnreachable()
          }
        }
      case Attack(pieceSpec, targetLoc, targetSpec) =>
        val piece = findPiece(pieceSpec).get
        val target = findPiece(targetSpec).get
        val stats = piece.curStats
        val attackEffect = stats.attackEffect.get match {
          case Damage(n) => if(stats.hasFlurry) Damage(n) else Damage(1) //flurry hits 1 at a time
          case x => x
        }
        applyEffect(attackEffect,target)
        piece.hasAttacked = true
        piece.actState = piece.actState match {
          case Moving(_) => nextGoodActState(piece,Attacking(1))
          case Attacking(n) => nextGoodActState(piece,Attacking(n+1))
          case Spawning | DoneActing => assertUnreachable()
        }
        if(stats.hasBlink)
          blinkPiece(piece)

      case Spawn(pieceSpec, spawnLoc, spawnStats) =>
        val piece = findPiece(pieceSpec).get
        if(!piece.hasFreeSpawned && piece.curStats.freeSpawn.contains(spawnStats))
          piece.hasFreeSpawned = true
        else {
          var first = true
          reinforcements(side).filterNotFirst { stats => stats == spawnStats }
        }
        spawnPieceInternal(side,spawnStats,spawnLoc) match {
          case Success(()) => ()
          case Failure(_) => assertUnreachable()
        }
        val message = "Spawned %s on %s".format(spawnStats.name,spawnLoc.toString())
        addMessage(message,ActionMsgType(side))

      case SpellsAndAbilities(spellsAndAbilities) =>
        spellsAndAbilities.foreach { played => (played.pieceSpecAndKey, played.spellId) match {
          case (None, None) => assertUnreachable()
          case (Some(_), Some(_)) => assertUnreachable()
          case (Some((pieceSpec,key)),None) =>
            val piece = findPiece(pieceSpec).get
            val pieceStats = piece.curStats
            pieceStats.abilities(key) match {
              case (ability:SelfEnchantAbility) =>
                piece.modsWithDuration = piece.modsWithDuration :+ ability.mod
              case (ability:TargetedAbility) =>
                val target = findPiece(played.target0).get
                applyEffect(ability.effect,target)
            }
          case (None, Some(spellId)) =>
            spells(side)(spellId) match {
              case (spell: NoEffectSpell) => ()
              case (spell: TargetedSpell) =>
                val target = findPiece(played.target0).get
                applyEffect(spell.effect,target)
              case (spell: TileSpell) =>
                tiles(played.loc0) = spell.effect(tiles(played.loc0))
                val piecesOnTile = pieces(played.loc0)
                piecesOnTile.foreach { piece => killIfEnoughDamage(piece) }
            }
        }}
        //TODO don't forget sorcery discards
    }
  }

  //Find the next good act state of a piece >= the one specified that makes sense given its stats
  private def nextGoodActState(piece: Piece, actState: ActState): ActState = {
    val stats = piece.curStats
    def loop(actState: ActState): ActState = {
      actState match {
        case DoneActing => DoneActing
        case Spawning => Spawning
        case Attacking(numAttacks) =>
          if(stats.attackEffect.isEmpty ||
             stats.attackRange <= 0 ||
             stats.isLumbering && piece.hasMoved ||
             numAttacksLimit(stats.attackEffect, stats.hasFlurry).exists { limit => numAttacks >= limit })
            loop(Spawning)
          else
            Attacking(numAttacks)
        case Moving(numSteps) =>
          if(numSteps >= stats.moveRange)
            loop(Attacking(0))
          else
            Moving(numSteps)
      }
    }
    loop(actState)
  }

  private def applyEffect(effect: TargetEffect, piece: Piece): Unit = {
    effect match {
      case Damage(n) =>
        piece.damage += n
        killIfEnoughDamage(piece)
      case Unsummon =>
        unsummonPiece(piece)
      case Kill =>
        killPiece(piece)
      case Enchant(modWithDuration) =>
        piece.modsWithDuration = piece.modsWithDuration :+ modWithDuration
        killIfEnoughDamage(piece)
      case TransformInto(newStats) =>
        removeFromBoard(piece)
        spawnPieceInternal(piece.side,newStats,piece.loc) : Try[Unit] //ignore
        ()
    }
  }

  //Kill a piece if it has enough accumulated damage
  private def killIfEnoughDamage(piece: Piece): Unit = {
    val stats = piece.curStats
    if(piece.damage >= stats.defense)
      killPiece(piece)
  }

  //Kill a piece, for any reason
  private def killPiece(piece: Piece): Unit = {
    removeFromBoard(piece)
    val stats = piece.curStats

    //Rebate mana
    mana(piece.side) += stats.rebate
    totalMana(piece.side) += stats.rebate
    var rebateMessage = ""
    if(stats.rebate != 0)
      rebateMessage = "(rebate " + stats.rebate + ")"

    //Death spawn
    var deathSpawnMessage = ""
    stats.deathSpawn.foreach { deathSpawn =>
      spawnPieceInternal(piece.side,deathSpawn,piece.loc) match {
        case Success(()) => deathSpawnMessage = " (deathspawn: " + deathSpawn.name + ")"
        case Failure(err) => deathSpawnMessage = " (deathspawn prevented: " + err.getMessage + ")"
      }
    }

    val message = "Killed %s on %s%s%s".format(stats.name,piece.loc.toString(),rebateMessage,deathSpawnMessage)
    addMessage(message,ActionMsgType(side))
  }

  private def unsummonPiece(piece: Piece): Unit = {
    removeFromBoard(piece)
    addReinforcementInternal(piece.side,piece.baseStats)
    val stats = piece.curStats
    val message = "Unsummoned %s on %s".format(stats.name,piece.loc.toString())
    addMessage(message,ActionMsgType(side))
  }

  private def blinkPiece(piece: Piece): Unit = {
    removeFromBoard(piece)
    addReinforcementInternal(piece.side,piece.baseStats)
    val stats = piece.curStats
    val message = "Blinked %s on %s after attack".format(stats.name,piece.loc.toString())
    addMessage(message,ActionMsgType(side))
  }
  private def removeFromBoard(piece: Piece): Unit = {
    pieces(piece.loc) = pieces(piece.loc).filterNot { p => p.id == piece.id }
    pieceById = pieceById - piece.id
    piece.spawnedThisTurn.foreach { spawnedThisTurn => piecesSpawnedThisTurn - spawnedThisTurn }
  }

  //Unlike addReinforcement, doesn't log an event and doesn't produce messages
  private def addReinforcementInternal(side: Side, pieceStats: PieceStats): Unit = {
<<<<<<< HEAD
    this.reinforcements.update(side, pieceStats :: this.reinforcements(side))
=======
    reinforcements(side) = reinforcements(side) :+ pieceStats
>>>>>>> 5b626c84
  }

  //Doesn't log an event and doesn't produce messages, but does check for legality of spawn
  private def spawnPieceInternal(spawnSide: Side, spawnStats: PieceStats, spawnLoc: Loc): Try[Unit] = Try {
    //A bunch of tests that don't depend on the spawner or on reinforcements state
    trySpawnLegality(spawnSide, spawnStats, spawnLoc)

    val nthAtLoc = numPiecesSpawnedThisTurnAt.get(spawnLoc).getOrElse(0)
    val piece = Piece.create(spawnSide, spawnStats, nextPieceId, spawnLoc, nthAtLoc, this)
    pieces(spawnLoc) = pieces(spawnLoc) :+ piece
    pieceById += (piece.id -> piece)
    nextPieceId += 1
    piecesSpawnedThisTurn += (piece.spawnedThisTurn.get -> piece)
    numPiecesSpawnedThisTurnAt += (spawnLoc -> nthAtLoc)
  }
}


<|MERGE_RESOLUTION|>--- conflicted
+++ resolved
@@ -851,11 +851,7 @@
 
   //Unlike addReinforcement, doesn't log an event and doesn't produce messages
   private def addReinforcementInternal(side: Side, pieceStats: PieceStats): Unit = {
-<<<<<<< HEAD
-    this.reinforcements.update(side, pieceStats :: this.reinforcements(side))
-=======
     reinforcements(side) = reinforcements(side) :+ pieceStats
->>>>>>> 5b626c84
   }
 
   //Doesn't log an event and doesn't produce messages, but does check for legality of spawn
